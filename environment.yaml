name: balm
channels:
  - pytorch
  - nvidia
  - huggingface
  - conda-forge
  - defaults
dependencies:
  - python=3.10
  - pytorch
  - torchvision
  - torchaudio
  - cudatoolkit=11.4
  - transformers
  - datasets
  - huggingface_hub
  - evaluate
  - pip
  - sentencepiece
  - pydantic
  - python-dotenv
  - black
  - isort
  - tqdm
  - wandb
  - pandas
  - matplotlib
  - accelerate
  - scikit-learn
  - pytdc
  - pynvml
  - jupyter
  - pip:
    - deepspeed
    - peft
    - tokenizers==0.13.3
    - pydantic==1.10.12
<<<<<<< HEAD
 
=======
    - rdkit
    - gauche
    - gpytorch
>>>>>>> d0660475
<|MERGE_RESOLUTION|>--- conflicted
+++ resolved
@@ -35,10 +35,6 @@
     - peft
     - tokenizers==0.13.3
     - pydantic==1.10.12
-<<<<<<< HEAD
- 
-=======
     - rdkit
     - gauche
-    - gpytorch
->>>>>>> d0660475
+    - gpytorch