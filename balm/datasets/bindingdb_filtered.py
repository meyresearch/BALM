from collections import defaultdict
from random import Random
from typing import Dict

import pandas as pd
from datasets import load_dataset
from rdkit import Chem
from rdkit.Chem.Scaffolds import MurckoScaffold


def create_scaffold_split_dti(df, seed, frac, drug_column):
    """
    Create scaffold split for drug-target interaction data.
    It first generates molecular scaffold for each drug molecule
    and then split based on scaffolds while considering the drug-target pairs.

    Args:
        df (pd.DataFrame): Dataset dataframe with drug-target interactions.
        seed (int): The random seed.
        frac (list): A list of train/valid/test fractions, e.g., [0.7, 0.2, 0.1].
        drug_column (str): The column name where drug molecules (SMILES) are stored.

    Returns:
        dict: A dictionary of split dataframes with keys 'train', 'valid', and 'test'.
    """

    random = Random(seed)

    # Generate scaffolds for each drug
    scaffolds = defaultdict(set)
    for idx, row in df.iterrows():
        smiles = row[drug_column]
        try:
            mol = Chem.MolFromSmiles(smiles)
            scaffold = MurckoScaffold.MurckoScaffoldSmiles(
                mol=mol, includeChirality=False
            )
            scaffolds[scaffold].add(idx)
        except:
            continue

    # Split scaffolds into train, valid, test sets
    scaffolds = list(scaffolds.values())
    random.shuffle(scaffolds)

    train_size = int(len(df) * frac[0])
    valid_size = int(len(df) * frac[1])

    train, valid, test = set(), set(), set()
    for scaffold_set in scaffolds:
        if len(train) + len(scaffold_set) <= train_size:
            train.update(scaffold_set)
        elif len(valid) + len(scaffold_set) <= valid_size:
            valid.update(scaffold_set)
        else:
            test.update(scaffold_set)

    # Create DataFrame subsets for each split
    train_df = df.iloc[list(train)].reset_index(drop=True)
    valid_df = df.iloc[list(valid)].reset_index(drop=True)
    test_df = df.iloc[list(test)].reset_index(drop=True)

    return {
        "train": train_df.reset_index(drop=True),
        "valid": valid_df.reset_index(drop=True),
        "test": test_df.reset_index(drop=True),
    }


class BindingDBDataset:
<<<<<<< HEAD
    """
    A class to represent the BindingDB dataset for drug-target interactions.

    Attributes:
        filepath (str): The path to the BindingDB dataset CSV file.
        data (pd.DataFrame): The processed dataset.
        y (np.ndarray): The target values from the dataset.

    Methods:
        get_split(method, frac, seed, column_name): Returns the dataset split according to the specified method.
    """

    def __init__(self, filepath="data/BindingDB_filtered.csv"):
        """
        Initialize the BindingDBDataset object by loading and processing the dataset.

        Args:
            filepath (str): The path to the dataset file.
        """
        self.filepath = filepath
        self.data = pd.read_csv(filepath)
=======
    def __init__(self):
        self.data = load_dataset("BALM/BALM-benchmark", "BindingDB_filtered", split="train").to_pandas()

>>>>>>> d0660475
        self.data = self.data.dropna(subset=["Drug"]).reset_index(drop=True)
        self.y = self.data["Y"].values
        self.data = (
            self.data.groupby(["Drug_ID", "Drug", "Target_ID", "Target"])
            .Y.agg(max)
            .reset_index()
        )

    @staticmethod
    def _create_random_split(df, fold_seed, frac):
        """
        Create a random split of the dataset into train, validation, and test sets.

        Args:
            df (pd.DataFrame): The dataset to split.
            fold_seed (int): The random seed.
            frac (list): A list of train/valid/test fractions, e.g., [0.7, 0.2, 0.1].

        Returns:
            dict: A dictionary of split dataframes with keys 'train', 'valid', and 'test'.
        """
        _, val_frac, test_frac = frac
        test = df.sample(frac=test_frac, replace=False, random_state=fold_seed)
        train_val = df[~df.index.isin(test.index)]
        val = train_val.sample(
            frac=val_frac / (1 - test_frac), replace=False, random_state=1
        )
        train = train_val[~train_val.index.isin(val.index)]

        return {
            "train": train.reset_index(drop=True),
            "valid": val.reset_index(drop=True),
            "test": test.reset_index(drop=True),
        }
    
    @staticmethod
    def _create_fold_setting_cold(df, fold_seed, frac, entities):
        """
        Create a cold-split for the dataset, ensuring that specific entities
        (e.g., drugs or targets) are exclusive to one of the train, validation, or test sets.

        Args:
            df (pd.DataFrame): The dataset to split.
            fold_seed (int): The random seed.
            frac (list): A list of train/valid/test fractions, e.g., [0.7, 0.2, 0.1].
            entities (str or list): The column(s) to base the cold split on.

        Returns:
            dict: A dictionary of split dataframes with keys 'train', 'valid', and 'test'.
        """
        if isinstance(entities, str):
            entities = [entities]

        train_frac, val_frac, test_frac = frac

        # For each entity, sample the instances belonging to the test datasets
        test_entity_instances = [
            df[e]
            .drop_duplicates()
            .sample(frac=test_frac, replace=False, random_state=fold_seed)
            .values
            for e in entities
        ]

        # Select samples where all entities are in the test set
        test = df.copy()
        for entity, instances in zip(entities, test_entity_instances):
            test = test[test[entity].isin(instances)]

        if len(test) == 0:
            raise ValueError(
                "No test samples found. Try another seed, increasing the test frac or a less stringent splitting strategy."
            )

        # Proceed with validation data
        train_val = df.copy()
        for i, e in enumerate(entities):
            train_val = train_val[~train_val[e].isin(test_entity_instances[i])]

        val_entity_instances = [
            train_val[e]
            .drop_duplicates()
            .sample(frac=val_frac / (1 - test_frac), replace=False, random_state=fold_seed)
            .values
            for e in entities
        ]
        val = train_val.copy()
        for entity, instances in zip(entities, val_entity_instances):
            val = val[val[entity].isin(instances)]

        if len(val) == 0:
            raise ValueError(
                "No validation samples found. Try another seed, increasing the test frac or a less stringent splitting strategy."
            )

        train = train_val.copy()
        for i, e in enumerate(entities):
            train = train[~train[e].isin(val_entity_instances[i])]

        return {
            "train": train.reset_index(drop=True),
            "valid": val.reset_index(drop=True),
            "test": test.reset_index(drop=True),
        }

    def get_split(
        self, method="random", frac=[0.7, 0.2, 0.1], seed=42, column_name="Drug"
    ) -> Dict[str, pd.DataFrame]:
        """
        Get a dataset split based on the specified method.

        Args:
            method (str): The split method ('random', 'scaffold', 'cold_drug', 'cold_target').
            frac (list): A list of train/valid/test fractions, e.g., [0.7, 0.2, 0.1].
            seed (int): The random seed.
            column_name (str): The column name to base the split on (used in scaffold split).

        Returns:
            dict: A dictionary of split dataframes with keys 'train', 'valid', and 'test'.
        """
        if method == "random":
            return self._create_random_split(self.data, seed, frac)
        elif method == "scaffold":
            return create_scaffold_split_dti(self.data, seed, frac, column_name)
        elif method == "cold_drug":
            return self._create_fold_setting_cold(self.data, seed, frac, entities="Drug")
        elif method == "cold_target":
            return self._create_fold_setting_cold(self.data, seed, frac, entities="Target")
        else:
            raise ValueError(f"Unknown split method: {method}")<|MERGE_RESOLUTION|>--- conflicted
+++ resolved
@@ -68,33 +68,9 @@
 
 
 class BindingDBDataset:
-<<<<<<< HEAD
-    """
-    A class to represent the BindingDB dataset for drug-target interactions.
-
-    Attributes:
-        filepath (str): The path to the BindingDB dataset CSV file.
-        data (pd.DataFrame): The processed dataset.
-        y (np.ndarray): The target values from the dataset.
-
-    Methods:
-        get_split(method, frac, seed, column_name): Returns the dataset split according to the specified method.
-    """
-
-    def __init__(self, filepath="data/BindingDB_filtered.csv"):
-        """
-        Initialize the BindingDBDataset object by loading and processing the dataset.
-
-        Args:
-            filepath (str): The path to the dataset file.
-        """
-        self.filepath = filepath
-        self.data = pd.read_csv(filepath)
-=======
     def __init__(self):
         self.data = load_dataset("BALM/BALM-benchmark", "BindingDB_filtered", split="train").to_pandas()
 
->>>>>>> d0660475
         self.data = self.data.dropna(subset=["Drug"]).reset_index(drop=True)
         self.y = self.data["Y"].values
         self.data = (
