--- conflicted
+++ resolved
@@ -35,11 +35,7 @@
 ## Training
 
 ```bash
-<<<<<<< HEAD
-python scripts/train.py --config_filepath path/to/a/config_file
-=======
 python scripts/train.py --config_filepath path/to/config_file.yaml
->>>>>>> 46443b53
 ```
 
 You can find config files in the [`configs`](configs/) folder.