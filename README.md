--- conflicted
+++ resolved
@@ -4,16 +4,6 @@
 BALM learns by optimizing the distance between protein and ligand embeddings in a shared space using the cosine similarity metric that directly represents experimental binding affinity.
 We incorporate parameter-efficient fine-tuning methods in the BALM framework to adapt pretrained protein and ligand language models for binding prediction.
 
-<<<<<<< HEAD
-Reliable in-silico methods for predicting protein-ligand binding affinity are pivotal for accelerating the hit identification from vast molecular libraries. While structure-based methods like giga-docking are commonly used, they are unreliable for rank-ordering hit compounds, and free energy-based methods, though accurate, are computationally expensive. Existing deep learning models struggle to generalize to unseen targets or drugs. We introduce **BALM**, a sequence-based deep learning framework for predicting **b**inding **a**ffinity using pretrained protein and ligand **l**anguage **m**odels. BALM learns by optimizing the distance between protein and ligand embeddings in a shared space using the cosine similarity metric that directly represents experimental binding affinity. We incorporate parameter-efficient fine-tuning methods in the BALM framework to adapt pretrained protein and ligand language models for binding prediction. Our findings on the BindingDB and Leak Proof PDBBind dataset demonstrate BALM's potential for generalizing to unseen drugs or targets.
-
-### To-do's
-1. Setup HF BALM benchmark, documentation should specify description for columns.
-2. Few shot training notebook (colab) using pretrained Binding DB model (we can gove them option to select the model). All the models will be in HF models (bindingdb clean, original binding db, and leakypdb)
-3. Zero shot notebook, we will have to define the csv input format for the user.
-4. New dataset traininig script (bash script), also a script to train BindingDB model again.
-5. Check the environment installation and will give a docker image.
-=======
 ![BALM_overview](figures/BALM_overview.png "BALM Overview")
 
 
@@ -136,5 +126,4 @@
 
 - Rohan Gorantla ([rohan.gorantla@ed.ac.uk](mailto:rohan.gorantla@ed.ac.uk))
 - Aryo Pradipta Gema ([aryo.gema@ed.ac.uk](mailto:aryo.gema@ed.ac.uk))
-- Antonia Mey ([antonia.mey@ed.ac.uk](mailto:antonia.mey@ed.ac.uk))
->>>>>>> d0660475
+- Antonia Mey ([antonia.mey@ed.ac.uk](mailto:antonia.mey@ed.ac.uk))